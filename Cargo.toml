[package]
name = "egui_opengl_app"
version = "0.1.0"
edition = "2021"

[dependencies]
<<<<<<< HEAD
egui = "0.32"
egui_glow = "0.32"
egui-winit = "0.32"
glow = "0.14"
=======
egui = "0.29"
egui_glow = "0.29"
egui-winit = "0.29"
glow = "0.16"
>>>>>>> eb184d7d
glutin = "0.32"
glutin-winit = "0.5"
winit = "0.30"
raw-window-handle = "0.6"
clap = { version = "4.5", features = ["derive"] }
nalgebra-glm = "0.20"
bytemuck = "1.19"
rfd = "0.15"
serde = { version = "1.0", features = ["derive"] }
serde_json = "1.0"
dirs = "6.0"

[dev-dependencies]

[profile.release]
opt-level = 3
lto = true<|MERGE_RESOLUTION|>--- conflicted
+++ resolved
@@ -4,17 +4,10 @@
 edition = "2021"
 
 [dependencies]
-<<<<<<< HEAD
 egui = "0.32"
 egui_glow = "0.32"
 egui-winit = "0.32"
-glow = "0.14"
-=======
-egui = "0.29"
-egui_glow = "0.29"
-egui-winit = "0.29"
 glow = "0.16"
->>>>>>> eb184d7d
 glutin = "0.32"
 glutin-winit = "0.5"
 winit = "0.30"
